--- conflicted
+++ resolved
@@ -3,11 +3,7 @@
 from setuptools import setup
 
 setup(name='eyegrade',
-<<<<<<< HEAD
-      version='0.6.1+',
-=======
-      version='0.6.2',
->>>>>>> d0164d31
+      version='0.6.2+',
       description='Grading multiple choice questions with a webcam',
       author='Jesus Arias Fisteus',
       author_email='jfisteus@gmail.com',
