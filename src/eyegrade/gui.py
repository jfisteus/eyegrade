--- conflicted
+++ resolved
@@ -50,22 +50,13 @@
 unanswered_icon = pygame.image.load(utils.resource_path('unanswered.png'))
 
 snapshot_help = 'Capture the current exam, when the ' + \
-<<<<<<< HEAD
-    'system does not recognise it'
-exit_help = 'Exit the system'
-save_help = 'Save current exam and look for the next one'
-next_id_help = 'Try another student ID'
-edit_id_help = 'Insert the student ID manually using the keyboard'
-discard_help = 'Discard this capture and try again'
-manual_detect_help = 'Mark the answer tables manually'
-=======
     'system does not recognise it (s)'
 exit_help = 'Exit the system (ESC)'
-save_help = 'Save current exam and look for the next one (SPC)'
+save_help = 'Save the current exam and look for the next one (SPC)'
 next_id_help = 'Try another student ID (TAB)'
 edit_id_help = 'Insert the student ID manually using the keyboard (i)'
 discard_help = 'Discard this capture and try again (DEL)'
->>>>>>> 3f7d78fa
+manual_detect_help = 'Mark the answer tables manually (m)'
 
 icon_size = save_icon_normal.get_size()
 toolbar_pos = (8, 10)
